package io.crate.planner;

import com.google.common.collect.ImmutableMap;
import com.google.common.collect.ImmutableSet;
import io.crate.metadata.PartitionName;
import io.crate.analyze.Analysis;
import io.crate.analyze.Analyzer;
import io.crate.analyze.relations.PlannedAnalyzedRelation;
import io.crate.exceptions.UnsupportedFeatureException;
import io.crate.metadata.*;
import io.crate.metadata.doc.DocSysColumns;
import io.crate.metadata.sys.SysClusterTableInfo;
import io.crate.metadata.sys.SysNodesTableInfo;
import io.crate.metadata.sys.SysSchemaInfo;
import io.crate.metadata.sys.SysShardsTableInfo;
import io.crate.metadata.table.ColumnPolicy;
import io.crate.metadata.table.SchemaInfo;
import io.crate.metadata.table.TableInfo;
import io.crate.metadata.table.TestingTableInfo;
import io.crate.operation.aggregation.impl.AggregationImplModule;
import io.crate.operation.operator.OperatorModule;
import io.crate.operation.predicate.PredicateModule;
import io.crate.operation.scalar.ScalarFunctionModule;
import io.crate.planner.node.PlanNode;
import io.crate.planner.node.ddl.DropTableNode;
import io.crate.planner.node.ddl.ESClusterUpdateSettingsNode;
import io.crate.planner.node.dml.ESDeleteByQueryNode;
import io.crate.planner.node.dml.ESDeleteNode;
import io.crate.planner.node.dml.ESIndexNode;
import io.crate.planner.node.dml.ESUpdateNode;
import io.crate.planner.node.dql.*;
import io.crate.planner.projection.*;
import io.crate.planner.symbol.*;
import io.crate.sql.parser.SqlParser;
import io.crate.sql.tree.Statement;
import io.crate.types.DataType;
import io.crate.types.DataTypes;
import org.apache.lucene.util.BytesRef;
import org.elasticsearch.action.admin.indices.template.put.TransportPutIndexTemplateAction;
import org.elasticsearch.cluster.ClusterService;
import org.elasticsearch.cluster.ClusterState;
import org.elasticsearch.cluster.metadata.IndexTemplateMetaData;
import org.elasticsearch.cluster.metadata.MetaData;
import org.elasticsearch.cluster.node.DiscoveryNode;
import org.elasticsearch.cluster.node.DiscoveryNodes;
import org.elasticsearch.common.collect.ImmutableOpenMap;
import org.elasticsearch.common.inject.Injector;
import org.elasticsearch.common.inject.ModulesBuilder;
import org.elasticsearch.common.xcontent.XContentHelper;
import org.hamcrest.Matchers;
import org.junit.Before;
import org.junit.Rule;
import org.junit.Test;
import org.junit.rules.ExpectedException;

import java.util.*;

import static io.crate.testing.TestingHelpers.isFunction;
import static io.crate.testing.TestingHelpers.isReference;
import static org.hamcrest.Matchers.*;
import static org.hamcrest.core.Is.is;
import static org.junit.Assert.*;
import static org.mockito.Mockito.mock;
import static org.mockito.Mockito.when;

public class PlannerTest {

    static {
        ClassLoader.getSystemClassLoader().setDefaultAssertionStatus(true);
    }

    @Rule
    public ExpectedException expectedException = ExpectedException.none();

    private Analyzer analyzer;
    private Planner planner;
    Routing shardRouting = new Routing(ImmutableMap.<String, Map<String, Set<Integer>>>builder()
            .put("nodeOne", ImmutableMap.<String, Set<Integer>>of("t1", ImmutableSet.of(1, 2)))
            .put("nodeTow", ImmutableMap.<String, Set<Integer>>of("t1", ImmutableSet.of(3, 4)))
            .build());

    Routing nodesRouting = new Routing(ImmutableMap.<String, Map<String, Set<Integer>>>builder()
            .put("nodeOne", ImmutableMap.<String, Set<Integer>>of())
            .put("nodeTwo", ImmutableMap.<String, Set<Integer>>of())
            .build());

    final Routing partedRouting = new Routing(ImmutableMap.<String, Map<String, Set<Integer>>>builder()
            .put("nodeOne", ImmutableMap.<String, Set<Integer>>of(".partitioned.parted.04232chj", ImmutableSet.of(1, 2)))
            .put("nodeTwo", ImmutableMap.<String, Set<Integer>>of())
            .build());


    class TestModule extends MetaDataModule {

        @Override
        protected void configure() {
            ClusterService clusterService = mock(ClusterService.class);
            ClusterState clusterState = mock(ClusterState.class);
            MetaData metaData = mock(MetaData.class);
            when(metaData.concreteAllOpenIndices()).thenReturn(new String[0]);
            when(metaData.getTemplates()).thenReturn(ImmutableOpenMap.<String, IndexTemplateMetaData>of());
            when(metaData.templates()).thenReturn(ImmutableOpenMap.<String, IndexTemplateMetaData>of());
            when(clusterState.metaData()).thenReturn(metaData);
            DiscoveryNodes nodes = mock(DiscoveryNodes.class);
            DiscoveryNode node = mock(DiscoveryNode.class);
            when(clusterService.state()).thenReturn(clusterState);
            when(clusterState.nodes()).thenReturn(nodes);
            ImmutableOpenMap<String, DiscoveryNode> dataNodes =
                    ImmutableOpenMap.<String, DiscoveryNode>builder().fPut("foo", node).build();
            when(nodes.dataNodes()).thenReturn(dataNodes);
            FulltextAnalyzerResolver fulltextAnalyzerResolver = mock(FulltextAnalyzerResolver.class);
            bind(FulltextAnalyzerResolver.class).toInstance(fulltextAnalyzerResolver);
            bind(ClusterService.class).toInstance(clusterService);
            bind(TransportPutIndexTemplateAction.class).toInstance(mock(TransportPutIndexTemplateAction.class));
            super.configure();
        }

        @Override
        protected void bindSchemas() {
            super.bindSchemas();
            SchemaInfo schemaInfo = mock(SchemaInfo.class);
            TableIdent userTableIdent = new TableIdent(null, "users");
            TableInfo userTableInfo = TestingTableInfo.builder(userTableIdent, RowGranularity.DOC, shardRouting)
                    .add("name", DataTypes.STRING, null)
                    .add("id", DataTypes.LONG, null)
                    .add("date", DataTypes.TIMESTAMP, null)
                    .addPrimaryKey("id")
                    .clusteredBy("id")
                    .build();
            when(userTableInfo.schemaInfo().name()).thenReturn(ReferenceInfos.DEFAULT_SCHEMA_NAME);
            TableIdent charactersTableIdent = new TableIdent(null, "characters");
            TableInfo charactersTableInfo = TestingTableInfo.builder(charactersTableIdent, RowGranularity.DOC, shardRouting)
                    .add("name", DataTypes.STRING, null)
                    .add("id", DataTypes.STRING, null)
                    .addPrimaryKey("id")
                    .clusteredBy("id")
                    .build();
            when(charactersTableInfo.schemaInfo().name()).thenReturn(ReferenceInfos.DEFAULT_SCHEMA_NAME);
            TableIdent partedTableIdent = new TableIdent(null, "parted");
            TableInfo partedTableInfo = TestingTableInfo.builder(partedTableIdent, RowGranularity.DOC, partedRouting)
                    .add("name", DataTypes.STRING, null)
                    .add("id", DataTypes.STRING, null)
                    .add("date", DataTypes.TIMESTAMP, null, true)
                    .addPartitions(
                            new PartitionName("parted", new ArrayList<BytesRef>(){{add(null);}}).stringValue(),
                            new PartitionName("parted", Arrays.asList(new BytesRef("0"))).stringValue(),
                            new PartitionName("parted", Arrays.asList(new BytesRef("123"))).stringValue()
                            )
                    .addPrimaryKey("id")
                    .addPrimaryKey("date")
                    .clusteredBy("id")
                    .build();
            when(partedTableInfo.schemaInfo().name()).thenReturn(ReferenceInfos.DEFAULT_SCHEMA_NAME);
            TableIdent emptyPartedTableIdent = new TableIdent(null, "empty_parted");
            TableInfo emptyPartedTableInfo = TestingTableInfo.builder(partedTableIdent, RowGranularity.DOC, shardRouting)
                    .add("name", DataTypes.STRING, null)
                    .add("id", DataTypes.STRING, null)
                    .add("date", DataTypes.TIMESTAMP, null, true)
                    .addPrimaryKey("id")
                    .addPrimaryKey("date")
                    .clusteredBy("id")
                    .build();
<<<<<<< HEAD
            TableIdent multiplePartitionedTableIdent= new TableIdent(null, "multi_parted");
            TableInfo multiplePartitionedTableInfo = new TestingTableInfo.Builder(
                    multiplePartitionedTableIdent, RowGranularity.DOC, new Routing())
                    .add("id", DataTypes.INTEGER, null)
                    .add("date", DataTypes.TIMESTAMP, null, true)
                    .add("num", DataTypes.LONG, null)
                    .add("obj", DataTypes.OBJECT, null, ColumnPolicy.DYNAMIC)
                    .add("obj", DataTypes.STRING, Arrays.asList("name"), true)
                            // add 3 partitions/simulate already done inserts
                    .addPartitions(
                            new PartitionName("multi_parted", Arrays.asList(new BytesRef("1395874800000"), new BytesRef("0"))).stringValue(),
                            new PartitionName("multi_parted", Arrays.asList(new BytesRef("1395961200000"), new BytesRef("-100"))).stringValue(),
                            new PartitionName("multi_parted", Arrays.asList(null, new BytesRef("-100"))).stringValue())
                    .build();
            when(emptyPartedTableInfo.schemaInfo().name()).thenReturn(DocSchemaInfo.NAME);
=======
            when(emptyPartedTableInfo.schemaInfo().name()).thenReturn(ReferenceInfos.DEFAULT_SCHEMA_NAME);
>>>>>>> 2a546c95
            when(schemaInfo.getTableInfo(charactersTableIdent.name())).thenReturn(charactersTableInfo);
            when(schemaInfo.getTableInfo(userTableIdent.name())).thenReturn(userTableInfo);
            when(schemaInfo.getTableInfo(partedTableIdent.name())).thenReturn(partedTableInfo);
            when(schemaInfo.getTableInfo(emptyPartedTableIdent.name())).thenReturn(emptyPartedTableInfo);
<<<<<<< HEAD
            when(schemaInfo.getTableInfo(multiplePartitionedTableIdent.name())).thenReturn(multiplePartitionedTableInfo);
            schemaBinder.addBinding(DocSchemaInfo.NAME).toInstance(schemaInfo);
=======
            schemaBinder.addBinding(ReferenceInfos.DEFAULT_SCHEMA_NAME).toInstance(schemaInfo);
>>>>>>> 2a546c95
            schemaBinder.addBinding(SysSchemaInfo.NAME).toInstance(mockSysSchemaInfo());
        }

        private SchemaInfo mockSysSchemaInfo() {
            SchemaInfo schemaInfo = mock(SchemaInfo.class);
            when(schemaInfo.name()).thenReturn(SysSchemaInfo.NAME);
<<<<<<< HEAD
            when(schemaInfo.systemSchema()).thenReturn(true);
=======
>>>>>>> 2a546c95

            TableInfo sysClusterTableInfo = TestingTableInfo.builder(
                    SysClusterTableInfo.IDENT,
                    // granularity < DOC is already handled different
                    // here we want a table with handlerSideRouting and DOC granularity.
                    RowGranularity.DOC,
                    SysClusterTableInfo.ROUTING
<<<<<<< HEAD
            ).schemaInfo(schemaInfo).add("name", DataTypes.STRING, null).build();
=======
            ).add("name", DataTypes.STRING, null).schemaInfo(schemaInfo).build();
>>>>>>> 2a546c95
            when(schemaInfo.getTableInfo(sysClusterTableInfo.ident().name())).thenReturn(sysClusterTableInfo);

            TableInfo sysNodesTableInfo = TestingTableInfo.builder(
                    SysNodesTableInfo.IDENT,
                    RowGranularity.NODE,
                    nodesRouting)
<<<<<<< HEAD
                    .schemaInfo(schemaInfo)
                    .add("name", DataTypes.STRING, null).build();
=======
                    .add("name", DataTypes.STRING, null).schemaInfo(schemaInfo).build();
>>>>>>> 2a546c95
            when(schemaInfo.getTableInfo(sysNodesTableInfo.ident().name())).thenReturn(sysNodesTableInfo);

            TableInfo sysShardsTableInfo = TestingTableInfo.builder(
                    SysShardsTableInfo.IDENT,
                    RowGranularity.SHARD,
<<<<<<< HEAD
                    nodesRouting)
                    .schemaInfo(schemaInfo)
                    .add("id", DataTypes.INTEGER, null)
                    .add("table_name", DataTypes.STRING, null)
                    .build();
=======
                    nodesRouting
            ).add("id", DataTypes.INTEGER, null).schemaInfo(schemaInfo).build();
>>>>>>> 2a546c95
            when(schemaInfo.getTableInfo(sysShardsTableInfo.ident().name())).thenReturn(sysShardsTableInfo);
            when(schemaInfo.systemSchema()).thenReturn(true);
            return schemaInfo;
        }
    }

    @Before
    public void setUp() throws Exception {
        Injector injector = new ModulesBuilder()
                .add(new TestModule())
                .add(new AggregationImplModule())
                .add(new ScalarFunctionModule())
                .add(new PredicateModule())
                .add(new OperatorModule())
                .createInjector();
        analyzer = injector.getInstance(Analyzer.class);
        planner = injector.getInstance(Planner.class);
    }

    private Plan plan(String statement) {
        return planner.plan(analyzer.analyze(SqlParser.createStatement(statement)));
    }

    @Test
    public void testGroupByWithAggregationStringLiteralArguments() {
        Plan plan = plan("select count('foo'), name from users group by name");
        Iterator<PlanNode> iterator = plan.iterator();
        CollectNode collectNode = (CollectNode) iterator.next();
        // TODO: optimize to not collect literal
        //assertThat(collectNode.toCollect().size(), is(1));
        GroupProjection groupProjection = (GroupProjection) collectNode.projections().get(0);
        Aggregation aggregation = groupProjection.values().get(0);
        //assertTrue(aggregation.inputs().get(0).symbolType().isValueSymbol());
    }

    @Test
    public void testGroupByWithAggregationPlan() throws Exception {
        Plan plan = plan("select count(*), name from users group by name");
        PlanPrinter pp = new PlanPrinter();
        System.out.println(pp.print(plan));

        Iterator<PlanNode> iterator = plan.iterator();

        PlanNode planNode = iterator.next();
        // distributed collect
        assertThat(planNode, instanceOf(CollectNode.class));
        CollectNode collectNode = (CollectNode) planNode;
        assertThat(collectNode.downStreamNodes().size(), is(2));
        assertThat(collectNode.maxRowGranularity(), is(RowGranularity.DOC));
        assertThat(collectNode.executionNodes().size(), is(2));
        assertThat(collectNode.toCollect().size(), is(1));
        assertThat(collectNode.projections().size(), is(1));
        assertThat(collectNode.projections().get(0), instanceOf(GroupProjection.class));
        assertThat(collectNode.outputTypes().size(), is(2));
        assertEquals(DataTypes.STRING, collectNode.outputTypes().get(0));
        assertEquals(DataTypes.UNDEFINED, collectNode.outputTypes().get(1));

        planNode = iterator.next();
        assertThat(planNode, instanceOf(MergeNode.class));
        MergeNode mergeNode = (MergeNode) planNode;

        assertThat(mergeNode.numUpstreams(), is(2));
        assertThat(mergeNode.executionNodes().size(), is(2));
        assertEquals(mergeNode.inputTypes(), collectNode.outputTypes());
        assertThat(mergeNode.projections().size(), is(1));
        assertThat(mergeNode.projections().get(0), instanceOf(GroupProjection.class));

        assertThat(mergeNode.projections().get(0), instanceOf(GroupProjection.class));
        GroupProjection groupProjection = (GroupProjection) mergeNode.projections().get(0);
        InputColumn inputColumn = (InputColumn) groupProjection.values().get(0).inputs().get(0);
        assertThat(inputColumn.index(), is(1));

        assertThat(mergeNode.outputTypes().size(), is(2));
        assertEquals(DataTypes.STRING, mergeNode.outputTypes().get(0));
        assertEquals(DataTypes.LONG, mergeNode.outputTypes().get(1));


        planNode = iterator.next();
        assertThat(planNode, instanceOf(MergeNode.class));

        MergeNode localMerge = (MergeNode) planNode;

        assertThat(localMerge.numUpstreams(), is(2));
        assertTrue(localMerge.executionNodes().isEmpty());
        assertEquals(mergeNode.outputTypes(), localMerge.inputTypes());

        assertThat(localMerge.projections().get(0), instanceOf(TopNProjection.class));
        TopNProjection topN = (TopNProjection) localMerge.projections().get(0);
        assertThat(topN.outputs().size(), is(2));

        // groupProjection changes output to  keys, aggregations
        // topN needs to swap the outputs back
        assertThat(topN.outputs().get(0), instanceOf(InputColumn.class));
        assertThat(((InputColumn) topN.outputs().get(0)).index(), is(1));
        assertThat(topN.outputs().get(1), instanceOf(InputColumn.class));
        assertThat(((InputColumn) topN.outputs().get(1)).index(), is(0));
    }

    @Test
    public void testGetPlan() throws Exception {
        Plan plan = plan("select name from users where id = 1");
        Iterator<PlanNode> iterator = plan.iterator();
        ESGetNode node = (ESGetNode) iterator.next();
        assertThat(node.index(), is("users"));
        assertThat(node.ids().get(0), is("1"));
        assertFalse(iterator.hasNext());
        assertThat(node.outputs().size(), is(1));
    }

    @Test
    public void testGetPlanStringLiteral() throws Exception {
        Plan plan = plan("select name from characters where id = 'one'");
        Iterator<PlanNode> iterator = plan.iterator();
        ESGetNode node = (ESGetNode) iterator.next();
        assertThat(node.index(), is("characters"));
        assertThat(node.ids().get(0), is("one"));
        assertFalse(iterator.hasNext());
        assertThat(node.outputs().size(), is(1));
    }

    @Test
    public void testGetPlanPartitioned() throws Exception {
        Plan plan = plan("select name, date from parted where id = 'one' and date = 0");
        Iterator<PlanNode> iterator = plan.iterator();
        PlanNode node = iterator.next();
        assertThat(node, instanceOf(ESGetNode.class));
        ESGetNode getNode = (ESGetNode) node;
        assertThat(getNode.index(),
                is(new PartitionName("parted", Arrays.asList(new BytesRef("0"))).stringValue()));
        assertEquals(DataTypes.STRING, getNode.outputTypes().get(0));
        assertEquals(DataTypes.TIMESTAMP, getNode.outputTypes().get(1));
    }

    @Test
    public void testMultiGetPlan() throws Exception {
        Plan plan = plan("select name from users where id in (1, 2)");
        Iterator<PlanNode> iterator = plan.iterator();
        ESGetNode node = (ESGetNode) iterator.next();
        assertThat(node.index(), is("users"));
        assertThat(node.ids().size(), is(2));
        assertThat(node.ids().get(0), is("1"));
        assertThat(node.ids().get(1), is("2"));
    }

    @Test
    public void testDeletePlan() throws Exception {
        Plan plan = plan("delete from users where id = 1");
        Iterator<PlanNode> iterator = plan.iterator();
        ESDeleteNode node = (ESDeleteNode) iterator.next();
        assertThat(node.index(), is("users"));
        assertThat(node.id(), is("1"));
        assertFalse(iterator.hasNext());
    }

    @Test
    public void testMultiDeletePlan() throws Exception {
        Plan plan = plan("delete from users where id in (1, 2)");
        Iterator<PlanNode> iterator = plan.iterator();
        assertThat(iterator.next(), instanceOf(ESDeleteByQueryNode.class));
    }

    @Test
    public void testGroupByWithAggregationAndLimit() throws Exception {
        Plan plan = plan("select count(*), name from users group by name limit 1 offset 1");
        Iterator<PlanNode> iterator = plan.iterator();

        PlanNode planNode = iterator.next();
        planNode = iterator.next();

        // distributed merge
        MergeNode mergeNode = (MergeNode) planNode;
        assertThat(mergeNode.projections().get(0), instanceOf(GroupProjection.class));
        assertThat(mergeNode.projections().get(1), instanceOf(TopNProjection.class));

        // limit must include offset because the real limit can only be applied on the handler
        // after all rows have been gathered.
        TopNProjection topN = (TopNProjection) mergeNode.projections().get(1);
        assertThat(topN.limit(), is(2));
        assertThat(topN.offset(), is(0));
        assertThat(topN.outputs().get(0), instanceOf(InputColumn.class));
        assertThat(((InputColumn) topN.outputs().get(0)).index(), is(1));
        assertThat(topN.outputs().get(1), instanceOf(InputColumn.class));
        assertThat(((InputColumn) topN.outputs().get(1)).index(), is(0));


        // local merge
        DQLPlanNode dqlPlanNode = (DQLPlanNode)iterator.next();
        assertThat(dqlPlanNode.projections().get(0), instanceOf(TopNProjection.class));
        topN = (TopNProjection) dqlPlanNode.projections().get(0);
        assertThat(topN.limit(), is(1));
        assertThat(topN.offset(), is(1));
        assertThat(topN.outputs().get(0), instanceOf(InputColumn.class));
        assertThat(((InputColumn) topN.outputs().get(0)).index(), is(0));
        assertThat(topN.outputs().get(1), instanceOf(InputColumn.class));
        assertThat(((InputColumn) topN.outputs().get(1)).index(), is(1));
    }

    @Test
    public void testGlobalAggregationPlan() throws Exception {
        String statementString = "select count(name) from users";
        Statement statement = SqlParser.createStatement(statementString);

        Analysis analysis = analyzer.analyze(statement);
        Plan plan = planner.plan(analysis);
        Iterator<PlanNode> iterator = plan.iterator();

        PlanNode planNode = iterator.next();
        assertThat(iterator.hasNext(), is(false));
        assertThat(planNode, instanceOf(GlobalAggregateNode.class));
        GlobalAggregateNode globalAggregateNode = (GlobalAggregateNode) planNode;
        CollectNode collectNode = globalAggregateNode.collectNode();

        assertEquals(DataTypes.UNDEFINED, collectNode.outputTypes().get(0));
        assertThat(collectNode.maxRowGranularity(), is(RowGranularity.DOC));
        assertThat(collectNode.projections().size(), is(1));
        assertThat(collectNode.projections().get(0), instanceOf(AggregationProjection.class));

        MergeNode mergeNode = globalAggregateNode.mergeNode();

        assertEquals(DataTypes.UNDEFINED, mergeNode.inputTypes().get(0));
        assertEquals(DataTypes.LONG, mergeNode.outputTypes().get(0));
    }

    @Test
    public void testGroupByOnNodeLevel() throws Exception {
        Plan plan = plan("select count(*), name from sys.nodes group by name");

        Iterator<PlanNode> iterator = plan.iterator();

        CollectNode collectNode = (CollectNode) iterator.next();
        assertFalse(collectNode.hasDownstreams());
        assertEquals(DataTypes.STRING, collectNode.outputTypes().get(0));
        assertEquals(DataTypes.UNDEFINED, collectNode.outputTypes().get(1));

        MergeNode mergeNode = (MergeNode) iterator.next();
        assertThat(mergeNode.numUpstreams(), is(2));
        assertThat(mergeNode.projections().size(), is(2));

        assertEquals(DataTypes.LONG, mergeNode.outputTypes().get(0));
        assertEquals(DataTypes.STRING, mergeNode.outputTypes().get(1));

        GroupProjection groupProjection = (GroupProjection) mergeNode.projections().get(0);
        assertThat(groupProjection.keys().size(), is(1));
        assertThat(((InputColumn) groupProjection.outputs().get(0)).index(), is(0));
        assertThat(groupProjection.outputs().get(1), is(instanceOf(Aggregation.class)));
        assertThat(((Aggregation) groupProjection.outputs().get(1)).functionIdent().name(), is("count"));
        assertThat(((Aggregation) groupProjection.outputs().get(1)).fromStep(), is(Aggregation.Step.PARTIAL));
        assertThat(((Aggregation)groupProjection.outputs().get(1)).toStep(), is(Aggregation.Step.FINAL));

        TopNProjection projection = (TopNProjection) mergeNode.projections().get(1);
        assertThat(((InputColumn) projection.outputs().get(0)).index(), is(1));
        assertThat(((InputColumn) projection.outputs().get(1)).index(), is(0));

        assertFalse(iterator.hasNext());
    }

    @Test
    public void testShardPlan() throws Exception {
        Plan plan = plan("select id from sys.shards order by id limit 10");
        // TODO: add where clause

        Iterator<PlanNode> iterator = plan.iterator();
        PlanNode planNode = iterator.next();
        assertThat(planNode, instanceOf(CollectNode.class));
        CollectNode collectNode = (CollectNode) planNode;

        assertEquals(DataTypes.INTEGER, collectNode.outputTypes().get(0));
        assertThat(collectNode.maxRowGranularity(), is(RowGranularity.SHARD));

        planNode = iterator.next();
        assertThat(planNode, instanceOf(MergeNode.class));
        MergeNode mergeNode = (MergeNode) planNode;

        assertThat(mergeNode.inputTypes().size(), is(1));
        assertEquals(DataTypes.INTEGER, mergeNode.inputTypes().get(0));
        assertThat(mergeNode.outputTypes().size(), is(1));
        assertEquals(DataTypes.INTEGER, mergeNode.outputTypes().get(0));

        assertThat(mergeNode.numUpstreams(), is(2));

        PlanPrinter pp = new PlanPrinter();
        System.out.println(pp.print(plan));
    }

    @Test
    public void testESSearchPlan() throws Exception {
        Plan plan = plan("select name from users where name = 'x' order by id limit 10");
        Iterator<PlanNode> iterator = plan.iterator();
        PlanNode planNode = iterator.next();
        assertThat(planNode, instanceOf(QueryThenFetchNode.class));
        QueryThenFetchNode searchNode = (QueryThenFetchNode) planNode;

        assertThat(searchNode.outputTypes().size(), is(1));
        assertEquals(DataTypes.STRING, searchNode.outputTypes().get(0));
        assertTrue(searchNode.whereClause().hasQuery());
        assertThat(searchNode.partitionBy().size(), is(0));

        assertFalse(iterator.hasNext());
    }

    @Test
    public void testESSearchPlanPartitioned() throws Exception {
        Plan plan = plan("select id, name, date from parted where date > 0 and name = 'x' order by id limit 10");
        Iterator<PlanNode> iterator = plan.iterator();
        PlanNode planNode = iterator.next();
        assertThat(planNode, instanceOf(QueryThenFetchNode.class));
        QueryThenFetchNode searchNode = (QueryThenFetchNode) planNode;

        List<String> indices = new ArrayList<>();
        Map<String, Map<String, Set<Integer>>> locations = searchNode.routing().locations();
        for (Map.Entry<String, Map<String, Set<Integer>>> entry : locations.entrySet()) {
            indices.addAll(entry.getValue().keySet());
        }
        assertThat(indices, Matchers.contains(
                new PartitionName("parted", Arrays.asList(new BytesRef("123"))).stringValue()));
        assertThat(searchNode.outputTypes().size(), is(3));
        assertTrue(searchNode.whereClause().hasQuery());
        assertThat(searchNode.partitionBy().size(), is(1));
        assertThat(searchNode.partitionBy().get(0).ident().columnIdent().fqn(), is("date"));

        assertFalse(iterator.hasNext());
    }

    @Test
    public void testESSearchPlanFunction() throws Exception {
        Plan plan = plan("select format('Hi, my name is %s', name), name from users where name = 'x' order by id limit 10");
        Iterator<PlanNode> iterator = plan.iterator();
        PlanNode planNode = iterator.next();
        assertThat(planNode, instanceOf(QueryThenFetchNode.class));
        QueryThenFetchNode searchNode = (QueryThenFetchNode) planNode;

        assertThat(searchNode.outputs().size(), is(2));
        assertThat(searchNode.outputs().get(0), isFunction("format"));
        assertThat(searchNode.outputs().get(1), isReference("name"));

        assertThat(searchNode.outputTypes().size(), is(2));
        assertEquals(DataTypes.STRING, searchNode.outputTypes().get(0));
        assertEquals(DataTypes.STRING, searchNode.outputTypes().get(1));
        assertTrue(searchNode.whereClause().hasQuery());
        assertThat(searchNode.partitionBy().size(), is(0));

        assertThat(iterator.hasNext(), is(false));
    }

    @Test
    public void testESIndexPlan() throws Exception {
        Plan plan = plan("insert into users (id, name) values (42, 'Deep Thought')");
        Iterator<PlanNode> iterator = plan.iterator();
        PlanNode planNode = iterator.next();
        assertThat(planNode, instanceOf(ESIndexNode.class));

        ESIndexNode indexNode = (ESIndexNode) planNode;
        assertThat(indexNode.sourceMaps().size(), is(1));
        Map<String, Object> values = XContentHelper.convertToMap(indexNode.sourceMaps().get(0), false).v2();
        assertThat(values.size(), is(2));

        assertThat(values.keySet(), contains("id", "name"));

        assertThat((Integer) values.get("id"), is(42));
        assertThat((String) values.get("name"), is("Deep Thought"));

        assertThat(indexNode.outputTypes().size(), is(1));
        assertEquals(DataTypes.LONG, indexNode.outputTypes().get(0));
    }

    @Test
    public void testESIndexPlanMultipleValues() throws Exception {
        Plan plan = plan("insert into users (id, name) values (42, 'Deep Thought'), (99, 'Marvin')");
        Iterator<PlanNode> iterator = plan.iterator();
        PlanNode planNode = iterator.next();
        assertThat(planNode, instanceOf(ESIndexNode.class));

        ESIndexNode indexNode = (ESIndexNode) planNode;

        Map<String, Object> values0 = XContentHelper.convertToMap(indexNode.sourceMaps().get(0), false).v2();
        assertThat(indexNode.sourceMaps().size(), is(2));
        assertThat(values0.size(), is(2));

        Map<String, Object> values1 = XContentHelper.convertToMap(indexNode.sourceMaps().get(1), false).v2();
        assertThat(values1.size(), is(2));

        assertThat((Integer) values0.get("id"), is(42));
        assertThat((String) values0.get("name"), is("Deep Thought"));

        assertThat((Integer) values1.get("id"), is(99));
        assertThat((String) values1.get("name"), is("Marvin"));

        assertThat(indexNode.outputTypes().size(), is(1));
        assertEquals(DataTypes.LONG, indexNode.outputTypes().get(0));
    }

    @Test
    public void testCountDistinctPlan() throws Exception {
        Plan plan = plan("select count(distinct name) from users");
        Iterator<PlanNode> iterator = plan.iterator();

        GlobalAggregateNode globalAggregateNode = ((GlobalAggregateNode) iterator.next());
        assertThat(iterator.hasNext(), is(false));

        CollectNode collectNode = globalAggregateNode.collectNode();
        Projection projection = collectNode.projections().get(0);
        assertThat(projection, instanceOf(AggregationProjection.class));
        AggregationProjection aggregationProjection = (AggregationProjection)projection;
        assertThat(aggregationProjection.aggregations().size(), is(1));

        Aggregation aggregation = aggregationProjection.aggregations().get(0);
        assertThat(aggregation.toStep(), is(Aggregation.Step.PARTIAL));
        Symbol aggregationInput = aggregation.inputs().get(0);
        assertThat(aggregationInput.symbolType(), is(SymbolType.INPUT_COLUMN));

        assertThat(collectNode.toCollect().get(0), instanceOf(Reference.class));
        assertThat(((Reference)collectNode.toCollect().get(0)).info().ident().columnIdent().name(), is("name"));

        MergeNode mergeNode = globalAggregateNode.mergeNode();
        assertThat(mergeNode.projections().size(), is(2));
        Projection projection1 = mergeNode.projections().get(1);
        assertThat(projection1, instanceOf(TopNProjection.class));
        Symbol collection_count = projection1.outputs().get(0);
        assertThat(collection_count, instanceOf(Function.class));
    }

    @Test
    public void testNoDistributedGroupByOnClusteredColumn() throws Exception {
        Plan plan = plan("select count(*), id from users group by id limit 20");
        Iterator<PlanNode> iterator = plan.iterator();
        CollectNode collectNode = (CollectNode)iterator.next();
        assertNull(collectNode.downStreamNodes());
        assertThat(collectNode.projections().size(), is(2));
        assertThat(collectNode.projections().get(1), instanceOf(TopNProjection.class));
        assertThat(collectNode.projections().get(0).requiredGranularity(), is(RowGranularity.SHARD));
        MergeNode mergeNode = (MergeNode)iterator.next();
        assertThat(mergeNode.projections().size(), is(1));
        assertFalse(iterator.hasNext());
    }

    @Test
    public void testNoDistributedGroupByOnAllPrimaryKeys() throws Exception {
        Plan plan = plan("select count(*), id, date from empty_parted group by id, date limit 20");
        Iterator<PlanNode> iterator = plan.iterator();
        CollectNode collectNode = (CollectNode)iterator.next();
        assertNull(collectNode.downStreamNodes());
        assertThat(collectNode.projections().size(), is(2));
        assertThat(collectNode.projections().get(0), instanceOf(GroupProjection.class));
        assertThat(collectNode.projections().get(0).requiredGranularity(), is(RowGranularity.SHARD));
        assertThat(collectNode.projections().get(1), instanceOf(TopNProjection.class));
        MergeNode mergeNode = (MergeNode)iterator.next();
        assertThat(mergeNode.projections().size(), is(1));
        assertThat(mergeNode.projections().get(0), instanceOf(TopNProjection.class));
        assertFalse(iterator.hasNext());
    }

    @Test
    public void testGroupByWithOrderOnAggregate() throws Exception {
        Plan plan = plan("select count(*), name from users group by name order by count(*)");
        Iterator<PlanNode> iterator = plan.iterator();
        CollectNode collectNode = (CollectNode)iterator.next();

        // reducer
        iterator.next();

        // sort is on handler because there is no limit/offset
        // handler
        MergeNode mergeNode = (MergeNode)iterator.next();
        assertThat(mergeNode.projections().size(), is(1));

        TopNProjection topNProjection = (TopNProjection)mergeNode.projections().get(0);
        Symbol orderBy = topNProjection.orderBy().get(0);
        assertThat(orderBy, instanceOf(InputColumn.class));

        // points to the first values() entry of the previous GroupProjection
        assertThat(((InputColumn) orderBy).index(), is(1));
    }

    @Test
    public void testHandlerSideRouting() throws Exception {
        Plan plan = plan("select * from sys.cluster");
        Iterator<PlanNode> iterator = plan.iterator();
        PlanNode planNode = iterator.next();
        // just testing the dispatching here.. making sure it is not a ESSearchNode
        assertThat(planNode, instanceOf(CollectNode.class));
    }

    @Test
    public void testHandlerSideRoutingGroupBy() throws Exception {
        Plan plan = plan("select count(*) from sys.cluster group by name");
        Iterator<PlanNode> iterator = plan.iterator();
        PlanNode planNode = iterator.next();
        // just testing the dispatching here.. making sure it is not a ESSearchNode
        assertThat(planNode, instanceOf(CollectNode.class));
        planNode = iterator.next();
        assertThat(planNode, instanceOf(MergeNode.class));

        // no distributed merge, only 1 mergeNode
        assertFalse(iterator.hasNext());
    }

    @Test
    public void testCountDistinctWithGroupBy() throws Exception {
        Plan plan = plan("select count(distinct id), name from users group by name order by count(distinct id)");
        Iterator<PlanNode> iterator = plan.iterator();

        // collect
        CollectNode collectNode = (CollectNode)iterator.next();
        assertThat(collectNode.toCollect().get(0), instanceOf(Reference.class));
        assertThat(collectNode.toCollect().size(), is(2));
        assertThat(((Reference)collectNode.toCollect().get(1)).info().ident().columnIdent().name(), is("id"));
        assertThat(((Reference)collectNode.toCollect().get(0)).info().ident().columnIdent().name(), is("name"));
        Projection projection = collectNode.projections().get(0);
        assertThat(projection, instanceOf(GroupProjection.class));
        GroupProjection groupProjection = (GroupProjection)projection;
        Symbol groupKey = groupProjection.keys().get(0);
        assertThat(groupKey, instanceOf(InputColumn.class));
        assertThat(((InputColumn)groupKey).index(), is(0));
        assertThat(groupProjection.values().size(), is(1));

        Aggregation aggregation = groupProjection.values().get(0);
        assertThat(aggregation.toStep(), is(Aggregation.Step.PARTIAL));
        Symbol aggregationInput = aggregation.inputs().get(0);
        assertThat(aggregationInput.symbolType(), is(SymbolType.INPUT_COLUMN));



        // reducer
        MergeNode mergeNode = (MergeNode)iterator.next();
        assertThat(mergeNode.projections().size(), is(2));
        Projection groupProjection1 = mergeNode.projections().get(0);
        assertThat(groupProjection1, instanceOf(GroupProjection.class));
        groupProjection = (GroupProjection)groupProjection1;
        assertThat(groupProjection.keys().get(0), instanceOf(InputColumn.class));
        assertThat(((InputColumn)groupProjection.keys().get(0)).index(), is(0));

        assertThat(groupProjection.values().get(0), instanceOf(Aggregation.class));
        Aggregation aggregationStep2 = groupProjection.values().get(0);
        assertThat(aggregationStep2.toStep(), is(Aggregation.Step.FINAL));

        TopNProjection topNProjection = (TopNProjection)mergeNode.projections().get(1);
        Symbol collection_count = topNProjection.outputs().get(0);
        assertThat(collection_count, instanceOf(Function.class));



        // handler
        MergeNode localMergeNode = (MergeNode)iterator.next();
        assertThat(localMergeNode.projections().size(), is(1));
        Projection localTopN = localMergeNode.projections().get(0);
        assertThat(localTopN, instanceOf(TopNProjection.class));
    }

    @Test
    public void testESUpdatePlan() throws Exception {
        Plan plan = plan("update users set name='Vogon lyric fan' where id=1");
        Iterator<PlanNode> iterator = plan.iterator();
        PlanNode planNode = iterator.next();
        assertThat(planNode, instanceOf(ESUpdateNode.class));

        ESUpdateNode updateNode = (ESUpdateNode)planNode;
        assertThat(updateNode.indices(), is(new String[]{"users"}));
        assertThat(updateNode.ids().size(), is(1));
        assertThat(updateNode.ids().get(0), is("1"));

        assertThat(updateNode.outputTypes().size(), is(1));
        assertEquals(DataTypes.LONG, updateNode.outputTypes().get(0));

        Map.Entry<String, Object> entry = updateNode.updateDoc().entrySet().iterator().next();
        assertThat(entry.getKey(), is("name"));
        assertThat((String)entry.getValue(), is("Vogon lyric fan"));
    }

    @Test
    public void testESUpdatePlanWithMultiplePrimaryKeyValues() throws Exception {
        Plan plan = plan("update users set name='Vogon lyric fan' where id in (1,2,3)");
        Iterator<PlanNode> iterator = plan.iterator();
        PlanNode planNode = iterator.next();
        assertThat(planNode, instanceOf(ESUpdateNode.class));

        ESUpdateNode updateNode = (ESUpdateNode)planNode;
        assertThat(updateNode.ids().size(), is(3));
        assertThat(updateNode.ids(), containsInAnyOrder("1", "2", "3"));
    }

    @Test
    public void testCopyFromPlan() throws Exception {
        Plan plan = plan("copy users from '/path/to/file.extension'");
        Iterator<PlanNode> iterator = plan.iterator();
        PlanNode planNode = iterator.next();
        assertThat(planNode, instanceOf(FileUriCollectNode.class));

        FileUriCollectNode collectNode = (FileUriCollectNode)planNode;
        assertThat((BytesRef) ((Literal) collectNode.targetUri()).value(),
                is(new BytesRef("/path/to/file.extension")));
    }

    @Test
    public void testCopyFromNumReadersSetting() throws Exception {
        Plan plan = plan("copy users from '/path/to/file.extension' with (num_readers=1)");
        Iterator<PlanNode> iterator = plan.iterator();
        PlanNode planNode = iterator.next();
        assertThat(planNode, instanceOf(FileUriCollectNode.class));
        FileUriCollectNode collectNode = (FileUriCollectNode)planNode;
        assertThat(collectNode.executionNodes().size(), is(1));
    }

    @Test
    public void testCopyFromPlanWithParameters() throws Exception {
        Plan plan = plan("copy users from '/path/to/file.ext' with (bulk_size=30, compression='gzip', shared=true)");
        Iterator<PlanNode> iterator = plan.iterator();
        PlanNode planNode = iterator.next();
        assertThat(planNode, instanceOf(FileUriCollectNode.class));
        FileUriCollectNode collectNode = (FileUriCollectNode)planNode;
        SourceIndexWriterProjection indexWriterProjection = (SourceIndexWriterProjection) collectNode.projections().get(0);
        assertThat(indexWriterProjection.bulkActions(), is(30));
        assertThat(collectNode.compression(), is("gzip"));
        assertThat(collectNode.sharedStorage(), is(true));

        // verify defaults:
        plan = plan("copy users from '/path/to/file.ext'");
        iterator = plan.iterator();
        collectNode = (FileUriCollectNode)iterator.next();
        assertNull(collectNode.compression());
        assertNull(collectNode.sharedStorage());
    }

    @Test
    public void testCopyToWithColumnsReferenceRewrite() throws Exception {
        Plan plan = plan("copy users (name) to '/file.ext'");
        CollectNode node = (CollectNode)plan.iterator().next();
        Reference nameRef = (Reference)node.toCollect().get(0);

        assertThat(nameRef.info().ident().columnIdent().name(), is(DocSysColumns.DOC.name()));
        assertThat(nameRef.info().ident().columnIdent().path().get(0), is("name"));
    }

    @Test
    public void testCopyToWithNonExistentPartitionClause() throws Exception {
        Plan plan = plan("copy parted partition (date=0) to '/foo.txt' ");
        CollectNode collectNode = (CollectNode) plan.iterator().next();
        assertFalse(collectNode.routing().hasLocations());
    }

    @Test (expected = IllegalArgumentException.class)
    public void testCopyFromPlanWithInvalidParameters() throws Exception {
        plan("copy users from '/path/to/file.ext' with (bulk_size=-28)");
    }

    @Test
    public void testShardSelect() throws Exception {
        Plan plan = plan("select id from sys.shards");
        Iterator<PlanNode> iterator = plan.iterator();
        PlanNode planNode = iterator.next();
        assertThat(planNode, instanceOf(CollectNode.class));
        CollectNode collectNode = (CollectNode) planNode;
        assertTrue(collectNode.isRouted());
        assertThat(collectNode.maxRowGranularity(), is(RowGranularity.SHARD));
    }

    @Test
    public void testDropTable() throws Exception {
        Plan plan = plan("drop table users");
        Iterator<PlanNode> iterator = plan.iterator();
        PlanNode planNode = iterator.next();
        assertThat(planNode, instanceOf(DropTableNode.class));

        DropTableNode node = (DropTableNode) planNode;
        assertThat(node.tableInfo().ident().name(), is("users"));
    }

    @Test
    public void testDropPartitionedTable() throws Exception {
        Plan plan = plan("drop table parted");
        Iterator<PlanNode> iterator = plan.iterator();
        PlanNode planNode = iterator.next();

        assertThat(planNode, instanceOf(DropTableNode.class));
        DropTableNode node = (DropTableNode) planNode;
        assertThat(node.tableInfo().ident().name(), is("parted"));

        assertFalse(iterator.hasNext());
    }

    @Test
    public void testGlobalCountPlan() throws Exception {
        Plan plan = plan("select count(*) from users");
        Iterator<PlanNode> iterator = plan.iterator();
        PlanNode planNode = iterator.next();
        assertThat(planNode, instanceOf(PlannedAnalyzedRelation.class));
        assertThat(planNode, instanceOf(ESCountNode.class));

        ESCountNode node = (ESCountNode) planNode;
        assertThat(node.indices().length, is(1));
        assertThat(node.indices()[0], is("users"));
    }

    @Test
    public void testSetPlan() throws Exception {
        Plan plan = plan("set GLOBAL PERSISTENT stats.jobs_log_size=1024");
        Iterator<PlanNode> iterator = plan.iterator();
        PlanNode planNode = iterator.next();
        assertThat(planNode, instanceOf(ESClusterUpdateSettingsNode.class));

        ESClusterUpdateSettingsNode node = (ESClusterUpdateSettingsNode) planNode;
        // set transient settings too when setting persistent ones
        assertThat(node.transientSettings().toDelimitedString(','), is("stats.jobs_log_size=1024,"));
        assertThat(node.persistentSettings().toDelimitedString(','), is("stats.jobs_log_size=1024,"));

        plan = plan("set GLOBAL TRANSIENT stats.enabled=false,stats.jobs_log_size=0");
        iterator = plan.iterator();
        planNode = iterator.next();
        assertThat(planNode, instanceOf(ESClusterUpdateSettingsNode.class));

        node = (ESClusterUpdateSettingsNode) planNode;
        assertThat(node.persistentSettings().getAsMap().size(), is(0));
        assertThat(node.transientSettings().toDelimitedString(','), is("stats.enabled=false,stats.jobs_log_size=0,"));
    }

    @Test
    public void testInsertFromSubQueryNonDistributedGroupBy() throws Exception {
        Plan plan = plan("insert into users (id, name) (select name, count(*) from sys.nodes where name='Ford' group by name)");
        Iterator<PlanNode> iterator = plan.iterator();
        PlanNode planNode = iterator.next();
        assertThat(planNode, instanceOf(CollectNode.class));

        planNode = iterator.next();
        assertThat(planNode, instanceOf(MergeNode.class));
        MergeNode mergeNode = (MergeNode)planNode;

        assertThat(mergeNode.projections().size(), is(2));
        assertThat(mergeNode.projections().get(0), instanceOf(GroupProjection.class));
        assertThat(mergeNode.projections().get(1), instanceOf(ColumnIndexWriterProjection.class));

        assertThat(iterator.hasNext(), is(false));
    }

    @Test (expected = UnsupportedFeatureException.class)
    public void testInsertFromSubQueryDistributedGroupByWithLimit() throws Exception {
        Plan plan = plan("insert into users (id, name) (select name, count(*) from users group by name order by name limit 10)");
        Iterator<PlanNode> iterator = plan.iterator();
        PlanNode planNode = iterator.next();
        assertThat(planNode, instanceOf(CollectNode.class));

        planNode = iterator.next();
        assertThat(planNode, instanceOf(MergeNode.class));
        MergeNode mergeNode = (MergeNode)planNode;
        assertThat(mergeNode.projections().size(), is(2));
        assertThat(mergeNode.projections().get(1), instanceOf(TopNProjection.class));

        planNode = iterator.next();
        assertThat(planNode, instanceOf(MergeNode.class));
        mergeNode = (MergeNode)planNode;
        assertThat(mergeNode.projections().size(), is(2));
        assertThat(mergeNode.projections().get(0), instanceOf(TopNProjection.class));
        assertThat(((TopNProjection)mergeNode.projections().get(0)).limit(), is(10));

        assertThat(mergeNode.projections().get(1), instanceOf(ColumnIndexWriterProjection.class));

        assertThat(iterator.hasNext(), is(false));
    }

    @Test
    public void testInsertFromSubQueryDistributedGroupByWithoutLimit() throws Exception {
        Plan plan = plan("insert into users (id, name) (select name, count(*) from users group by name)");
        Iterator<PlanNode> iterator = plan.iterator();
        PlanNode planNode = iterator.next();
        assertThat(planNode, instanceOf(CollectNode.class));

        planNode = iterator.next();
        assertThat(planNode, instanceOf(MergeNode.class));
        MergeNode mergeNode = (MergeNode)planNode;
        assertThat(mergeNode.projections().size(), is(2));
        assertThat(mergeNode.projections().get(1), instanceOf(ColumnIndexWriterProjection.class));
        ColumnIndexWriterProjection projection = (ColumnIndexWriterProjection)mergeNode.projections().get(1);
        assertThat(projection.primaryKeys().size(), is(1));
        assertThat(projection.primaryKeys().get(0).fqn(), is("id"));
        assertThat(projection.columnIdents().size(), is(2));
        assertThat(projection.columnIdents().get(0).fqn(), is("id"));
        assertThat(projection.columnIdents().get(1).fqn(), is("name"));

        assertNotNull(projection.clusteredByIdent());
        assertThat(projection.clusteredByIdent().fqn(), is("id"));
        assertThat(projection.tableName(), is("users"));
        assertThat(projection.partitionedBySymbols().isEmpty(), is(true));

        planNode = iterator.next();
        assertThat(planNode, instanceOf(MergeNode.class));
        MergeNode localMergeNode = (MergeNode)planNode;

        assertThat(localMergeNode.projections().size(), is(1));
        assertThat(localMergeNode.projections().get(0), instanceOf(AggregationProjection.class));
        assertThat(localMergeNode.finalProjection().get().outputs().size(), is(1));

        assertThat(iterator.hasNext(), is(false));
    }

    @Test
    public void testInsertFromSubQueryDistributedGroupByPartitioned() throws Exception {
        Plan plan = plan("insert into parted (id, date) (select id, date from users group by id, date)");
        Iterator<PlanNode> iterator = plan.iterator();
        PlanNode planNode = iterator.next();
        assertThat(planNode, instanceOf(CollectNode.class));

        planNode = iterator.next();
        assertThat(planNode, instanceOf(MergeNode.class));
        MergeNode mergeNode = (MergeNode)planNode;
        assertThat(mergeNode.projections().size(), is(2));
        assertThat(mergeNode.projections().get(1), instanceOf(ColumnIndexWriterProjection.class));
        ColumnIndexWriterProjection projection = (ColumnIndexWriterProjection)mergeNode.projections().get(1);
        assertThat(projection.primaryKeys().size(), is(2));
        assertThat(projection.primaryKeys().get(0).fqn(), is("id"));
        assertThat(projection.primaryKeys().get(1).fqn(), is("date"));

        assertThat(projection.columnIdents().size(), is(1));
        assertThat(projection.columnIdents().get(0).fqn(), is("id"));

        assertThat(projection.partitionedBySymbols().size(), is(1));
        assertThat(((InputColumn)projection.partitionedBySymbols().get(0)).index(), is(1));

        assertNotNull(projection.clusteredByIdent());
        assertThat(projection.clusteredByIdent().fqn(), is("id"));
        assertThat(projection.tableName(), is("parted"));

        planNode = iterator.next();
        assertThat(planNode, instanceOf(MergeNode.class));
        MergeNode localMergeNode = (MergeNode)planNode;

        assertThat(localMergeNode.projections().size(), is(1));
        assertThat(localMergeNode.projections().get(0), instanceOf(AggregationProjection.class));
        assertThat(localMergeNode.finalProjection().get().outputs().size(), is(1));

        assertThat(iterator.hasNext(), is(false));
    }

    @Test
    public void testInsertFromSubQueryGlobalAggregate() throws Exception {
        Plan plan = plan("insert into users (name, id) (select arbitrary(name), count(*) from users)");
        Iterator<PlanNode> iterator = plan.iterator();
        PlanNode planNode = iterator.next();
        assertThat(planNode, instanceOf(CollectNode.class));

        planNode = iterator.next();
        assertThat(planNode, instanceOf(MergeNode.class));
        MergeNode localMergeNode = (MergeNode)planNode;

        assertThat(localMergeNode.projections().size(), is(2));
        assertThat(localMergeNode.projections().get(1), instanceOf(ColumnIndexWriterProjection.class));
        ColumnIndexWriterProjection projection = (ColumnIndexWriterProjection)localMergeNode.projections().get(1);

        assertThat(projection.columnIdents().size(), is(2));
        assertThat(projection.columnIdents().get(0).fqn(), is("name"));
        assertThat(projection.columnIdents().get(1).fqn(), is("id"));

        assertThat(projection.columnSymbols().size(), is(2));
        assertThat(((InputColumn)projection.columnSymbols().get(0)).index(), is(0));
        assertThat(((InputColumn)projection.columnSymbols().get(1)).index(), is(1));

        assertNotNull(projection.clusteredByIdent());
        assertThat(projection.clusteredByIdent().fqn(), is("id"));
        assertThat(projection.tableName(), is("users"));
        assertThat(projection.partitionedBySymbols().isEmpty(), is(true));
    }

    @Test
    public void testInsertFromSubQueryESGet() throws Exception {
        // doesn't use ESGetNode but CollectNode.
        // Round-trip to handler can be skipped by writing from the shards directly
        Plan plan = plan("insert into users (date, id, name) (select date, id, name from users where id=1)");
        Iterator<PlanNode> iterator = plan.iterator();
        PlanNode planNode = iterator.next();
        assertThat(planNode, instanceOf(CollectNode.class));
        CollectNode collectNode = (CollectNode) planNode;

        assertThat(collectNode.projections().size(), is(1));
        assertThat(collectNode.projections().get(0), instanceOf(ColumnIndexWriterProjection.class));
        ColumnIndexWriterProjection projection = (ColumnIndexWriterProjection)collectNode.projections().get(0);

        assertThat(projection.columnIdents().size(), is(3));
        assertThat(projection.columnIdents().get(0).fqn(), is("date"));
        assertThat(projection.columnIdents().get(1).fqn(), is("id"));
        assertThat(projection.columnIdents().get(2).fqn(), is("name"));
        assertThat(((InputColumn)projection.ids().get(0)).index(), is(1));
        assertThat(((InputColumn)projection.clusteredBy()).index(), is(1));
        assertThat(projection.partitionedBySymbols().isEmpty(), is(true));

        planNode = iterator.next();
        assertThat(planNode, instanceOf(MergeNode.class));
    }

    @Test (expected = UnsupportedFeatureException.class)
    public void testInsertFromSubQueryWithLimit() throws Exception {
        Plan plan = plan("insert into users (date, id, name) (select date, id, name from users limit 10)");
        Iterator<PlanNode> iterator = plan.iterator();
        PlanNode planNode = iterator.next();
        assertThat(planNode, instanceOf(QueryThenFetchNode.class));

        planNode = iterator.next();
        assertThat(planNode, instanceOf(MergeNode.class));
        MergeNode localMergeNode = (MergeNode)planNode;

        assertThat(localMergeNode.projections().size(), is(2));
        assertThat(localMergeNode.projections().get(1), instanceOf(ColumnIndexWriterProjection.class));
    }

    @Test (expected = UnsupportedFeatureException.class)
    public void testInsertFromSubQueryWithOffset() throws Exception {
        plan("insert into users (date, id, name) (select date, id, name from users offset 10)");
    }

    @Test (expected = UnsupportedFeatureException.class)
    public void testInsertFromSubQueryWithOrderBy() throws Exception {
        plan("insert into users (date, id, name) (select date, id, name from users order by id)");
    }

    @Test
    public void testInsertFromSubQueryWithoutLimit() throws Exception {
        Plan plan = plan("insert into users (date, id, name) (select date, id, name from users)");
        Iterator<PlanNode> iterator = plan.iterator();
        PlanNode planNode = iterator.next();
        assertThat(planNode, instanceOf(CollectNode.class));
        CollectNode collectNode = (CollectNode)planNode;
        assertThat(collectNode.projections().size(), is(1));
        assertThat(collectNode.projections().get(0), instanceOf(ColumnIndexWriterProjection.class));

        planNode = iterator.next();
        assertThat(planNode, instanceOf(MergeNode.class));
        MergeNode localMergeNode = (MergeNode)planNode;

        assertThat(localMergeNode.projections().size(), is(1));
        assertThat(localMergeNode.projections().get(0), instanceOf(AggregationProjection.class));
    }

    @Test
    public void testGroupByHaving() throws Exception {
        Plan plan = plan("select avg(date), name from users group by name having min(date) > '1970-01-01'");
        Iterator<PlanNode> iterator = plan.iterator();
        PlanNode planNode = iterator.next();
        assertThat(planNode, instanceOf(CollectNode.class));
        CollectNode collectNode = (CollectNode)planNode;
        assertThat(collectNode.projections().size(), is(1));
        assertThat(collectNode.projections().get(0), instanceOf(GroupProjection.class));

        planNode = iterator.next();
        assertThat(planNode, instanceOf(MergeNode.class));
        MergeNode localMergeNode = (MergeNode)planNode;

        assertThat(localMergeNode.projections().size(), is(2));
        assertThat(localMergeNode.projections().get(0), instanceOf(GroupProjection.class));
        assertThat(localMergeNode.projections().get(1), instanceOf(FilterProjection.class));

        GroupProjection groupProjection = (GroupProjection)localMergeNode.projections().get(0);
        assertThat(groupProjection.values().size(), is(2));

        FilterProjection filterProjection = (FilterProjection)localMergeNode.projections().get(1);
        assertThat(filterProjection.outputs().size(), is(2));
        assertThat(filterProjection.outputs().get(0), instanceOf(InputColumn.class));
        InputColumn inputColumn = (InputColumn)filterProjection.outputs().get(0);
        assertThat(inputColumn.index(), is(0));

        assertThat(filterProjection.outputs().get(1), instanceOf(InputColumn.class));
        inputColumn = (InputColumn)filterProjection.outputs().get(1);
        assertThat(inputColumn.index(), is(1));
    }

    @Test
    public void testInsertFromQueryWithPartitionedColumn() throws Exception {
        Plan plan = plan("insert into users (id, date) (select id, date from parted)");
        Iterator<PlanNode> iterator = plan.iterator();
        PlanNode planNode = iterator.next();
        assertThat(planNode, instanceOf(CollectNode.class));

        CollectNode collectNode = (CollectNode) planNode;
        List<Symbol> toCollect = collectNode.toCollect();
        assertThat(toCollect.size(), is(2));
        assertThat(toCollect.get(0), isFunction("toLong"));
        assertThat(((Function) toCollect.get(0)).arguments().get(0), isReference("_doc.id"));
        assertThat((Reference) toCollect.get(1), equalTo(new Reference(new ReferenceInfo(
            new ReferenceIdent(new TableIdent(null, "parted"), "date"), RowGranularity.PARTITION, DataTypes.TIMESTAMP))));
    }

    @Test
    public void testGroupByHavingInsertInto() throws Exception {
        Plan plan = plan("insert into users (id, name) (select name, count(*) from users group by name having count(*) > 3)");
        Iterator<PlanNode> iterator = plan.iterator();
        PlanNode planNode = iterator.next();
        assertThat(planNode, instanceOf(CollectNode.class));

        planNode = iterator.next();
        assertThat(planNode, instanceOf(MergeNode.class));
        MergeNode mergeNode = (MergeNode)planNode;
        assertThat(mergeNode.projections().size(), is(3));
        assertThat(mergeNode.projections().get(0), instanceOf(GroupProjection.class));
        assertThat(mergeNode.projections().get(1), instanceOf(FilterProjection.class));
        assertThat(mergeNode.projections().get(2), instanceOf(ColumnIndexWriterProjection.class));

        FilterProjection filterProjection = (FilterProjection)mergeNode.projections().get(1);
        assertThat(filterProjection.outputs().size(), is(2));
        assertThat(filterProjection.outputs().get(0), instanceOf(InputColumn.class));
        assertThat(filterProjection.outputs().get(1), instanceOf(InputColumn.class));

        InputColumn inputColumn = (InputColumn)filterProjection.outputs().get(0);
        assertThat(inputColumn.index(), is(0));
        inputColumn = (InputColumn)filterProjection.outputs().get(1);
        assertThat(inputColumn.index(), is(1));

        planNode = iterator.next();
        assertThat(planNode, instanceOf(MergeNode.class));
        MergeNode localMergeNode = (MergeNode)planNode;

        assertThat(localMergeNode.projections().size(), is(1));
        assertThat(localMergeNode.projections().get(0), instanceOf(AggregationProjection.class));
        assertThat(localMergeNode.finalProjection().get().outputs().size(), is(1));

        assertThat(iterator.hasNext(), is(false));
    }

    @Test
    public void testGroupByHavingNonDistributed() throws Exception {
        Plan plan = plan("select id from users group by id having id > 0");
        Iterator<PlanNode> iterator = plan.iterator();
        PlanNode planNode = iterator.next();
        assertThat(planNode, instanceOf(CollectNode.class));
        CollectNode collectNode = (CollectNode)planNode;
        assertThat(collectNode.projections().size(), is(2));
        assertThat(collectNode.projections().get(0), instanceOf(GroupProjection.class));
        assertThat(collectNode.projections().get(1), instanceOf(FilterProjection.class));

        FilterProjection filterProjection = (FilterProjection)collectNode.projections().get(1);
        assertThat(filterProjection.requiredGranularity(), is(RowGranularity.SHARD));
        assertThat(filterProjection.outputs().size(), is(1));
        assertThat(filterProjection.outputs().get(0), instanceOf(InputColumn.class));
        InputColumn inputColumn = (InputColumn)filterProjection.outputs().get(0);
        assertThat(inputColumn.index(), is(0));

        planNode = iterator.next();
        assertThat(planNode, instanceOf(MergeNode.class));
        MergeNode localMergeNode = (MergeNode)planNode;

        assertThat(localMergeNode.projections().size(), is(1));
        assertThat(localMergeNode.projections().get(0), instanceOf(TopNProjection.class));


    }

    @Test
    public void testGlobalAggregationHaving() throws Exception {
        Plan plan = plan("select avg(date) from users having min(date) > '1970-01-01'");
        Iterator<PlanNode> iterator = plan.iterator();
        PlanNode planNode = iterator.next();
        assertThat(iterator.hasNext(), is(false));
        assertThat(planNode, instanceOf(GlobalAggregateNode.class));
        GlobalAggregateNode globalAggregateNode = (GlobalAggregateNode) planNode;
        CollectNode collectNode = globalAggregateNode.collectNode();
        assertThat(collectNode.projections().size(), is(1));
        assertThat(collectNode.projections().get(0), instanceOf(AggregationProjection.class));

        MergeNode localMergeNode = globalAggregateNode.mergeNode();

        assertThat(localMergeNode.projections().size(), is(3));
        assertThat(localMergeNode.projections().get(0), instanceOf(AggregationProjection.class));
        assertThat(localMergeNode.projections().get(1), instanceOf(FilterProjection.class));
        assertThat(localMergeNode.projections().get(2), instanceOf(TopNProjection.class));

        AggregationProjection aggregationProjection = (AggregationProjection)localMergeNode.projections().get(0);
        assertThat(aggregationProjection.aggregations().size(), is(2));

        FilterProjection filterProjection = (FilterProjection)localMergeNode.projections().get(1);
        assertThat(filterProjection.outputs().size(), is(1));
        assertThat(filterProjection.outputs().get(0), instanceOf(InputColumn.class));
        InputColumn inputColumn = (InputColumn)filterProjection.outputs().get(0);
        assertThat(inputColumn.index(), is(0));

        TopNProjection topNProjection = (TopNProjection)localMergeNode.projections().get(2);
        assertThat(topNProjection.outputs().size(), is(1));
    }

    @Test
    public void testCountOnPartitionedTable() throws Exception {
        Plan plan = plan("select count(*) from parted");
        Iterator<PlanNode> iterator = plan.iterator();
        PlanNode planNode = iterator.next();
        assertThat(planNode, instanceOf(PlannedAnalyzedRelation.class));
        assertThat(planNode, instanceOf(ESCountNode.class));
        ESCountNode esCountNode = (ESCountNode) planNode;

        assertThat(esCountNode.indices(), arrayContainingInAnyOrder(
                ".partitioned.parted.0400", ".partitioned.parted.04130", ".partitioned.parted.04232chj"));
    }

    @Test(expected = UnsupportedOperationException.class)
    public void testSelectPartitionedTableOrderByPartitionedColumn() throws Exception {
        plan("select name from parted order by date");
    }

    @Test(expected = UnsupportedOperationException.class)
    public void testSelectPartitionedTableOrderByPartitionedColumnInFunction() throws Exception {
        plan("select name from parted order by year(date)");
    }

    @Test(expected = UnsupportedOperationException.class)
    public void testSelectOrderByPartitionedNestedColumn() throws Exception {
        plan("select id from multi_parted order by obj['name']");
    }

<<<<<<< HEAD
    @Test(expected = UnsupportedOperationException.class)
    public void testSelectOrderByPartitionedNestedColumnInFunction() throws Exception {
        plan("select id from multi_parted order by format('abc %s', obj['name'])");
    }

    @Test(expected = UnsupportedFeatureException.class)
    public void testQueryRequiresScalar() throws Exception {
        // only scalar functions are allowed on system tables because we have no lucene queries
        plan("select * from sys.shards where match(table_name, 'characters')");
=======
    @Test
    public void testGroupByWithHavingAndLimit() throws Exception {
        Plan plan = plan("select count(*), name from users group by name having count(*) > 1 limit 100");
        Iterator<PlanNode> iterator = plan.iterator();
        PlanNode collectNode = iterator.next();
        assertThat(collectNode, instanceOf(CollectNode.class));

        MergeNode mergeNode = (MergeNode) iterator.next(); // reducer

        // group projection
        //      outputs: name, count(*)
        // filter projection
        //      outputs: name, count(*)
        // topN projection
        //      outputs: count(*), name     -> swaps symbols to match original selectList

        Projection projection = mergeNode.projections().get(1);
        assertThat(projection, instanceOf(FilterProjection.class));
        FilterProjection filterProjection = (FilterProjection) projection;

        Symbol countArgument = filterProjection.query().arguments().get(0);
        assertThat(countArgument, instanceOf(InputColumn.class));
        assertThat(((InputColumn) countArgument).index(), is(1));  // pointing to second output from group projection

        // outputs: name, count(*)
        assertThat(((InputColumn) filterProjection.outputs().get(0)).index(), is(0));
        assertThat(((InputColumn) filterProjection.outputs().get(1)).index(), is(1));

        // outputs: count(*), name
        TopNProjection topN = (TopNProjection) mergeNode.projections().get(2);
        // swapped!
        assertThat(((InputColumn) topN.outputs().get(0)).index(), is(1));
        assertThat(((InputColumn) topN.outputs().get(1)).index(), is(0));


        MergeNode localMerge = (MergeNode) iterator.next();
        assertThat(localMerge, instanceOf(MergeNode.class));
        assertThat(iterator.hasNext(), is(false));

        // topN projection
        //      outputs: count(*), name
        topN = (TopNProjection) localMerge.projections().get(0);
        assertThat(((InputColumn) topN.outputs().get(0)).index(), is(0));
        assertThat(((InputColumn) topN.outputs().get(1)).index(), is(1));
    }

    @Test
    public void testGroupByWithHavingAndNoLimit() throws Exception {
        Plan plan = plan("select count(*), name from users group by name having count(*) > 1");
        Iterator<PlanNode> iterator = plan.iterator();
        PlanNode collectNode = iterator.next();
        assertThat(collectNode, instanceOf(CollectNode.class));

        MergeNode mergeNode = (MergeNode) iterator.next(); // reducer

        // group projection
        //      outputs: name, count(*)

        Projection projection = mergeNode.projections().get(1);
        assertThat(projection, instanceOf(FilterProjection.class));
        FilterProjection filterProjection = (FilterProjection) projection;

        Symbol countArgument = filterProjection.query().arguments().get(0);
        assertThat(countArgument, instanceOf(InputColumn.class));
        assertThat(((InputColumn) countArgument).index(), is(1));  // pointing to second output from group projection

        // filter projection - can't reorder here
        //      outputs: name, count(*)
        assertThat(((InputColumn) filterProjection.outputs().get(0)).index(), is(0));
        assertThat(((InputColumn) filterProjection.outputs().get(1)).index(), is(1));

        assertThat(mergeNode.outputTypes().get(0), equalTo((DataType) DataTypes.STRING));
        assertThat(mergeNode.outputTypes().get(1), equalTo((DataType) DataTypes.LONG));

        MergeNode localMerge = (MergeNode) iterator.next();
        assertThat(localMerge, instanceOf(MergeNode.class));
        assertThat(iterator.hasNext(), is(false));

        // topN projection
        //      outputs: name, count(*)
        TopNProjection topN = (TopNProjection) localMerge.projections().get(0);
        assertThat(((InputColumn) topN.outputs().get(0)).index(), is(1));
        assertThat(((InputColumn) topN.outputs().get(1)).index(), is(0));
    }

    @Test
    public void testGroupByWithHavingAndNoSelectListReordering() throws Exception {
        Plan plan = plan("select name, count(*) from users group by name having count(*) > 1");

        Iterator<PlanNode> iterator = plan.iterator();
        PlanNode collectNode = iterator.next();
        assertThat(collectNode, instanceOf(CollectNode.class));

        MergeNode mergeNode = (MergeNode) iterator.next(); // reducer

        // group projection
        //      outputs: name, count(*)
        // filter projection
        //      outputs: name, count(*)

        Projection projection = mergeNode.projections().get(1);
        assertThat(projection, instanceOf(FilterProjection.class));
        FilterProjection filterProjection = (FilterProjection) projection;

        Symbol countArgument = filterProjection.query().arguments().get(0);
        assertThat(countArgument, instanceOf(InputColumn.class));
        assertThat(((InputColumn) countArgument).index(), is(1));  // pointing to second output from group projection

        // outputs: name, count(*)
        assertThat(((InputColumn) filterProjection.outputs().get(0)).index(), is(0));
        assertThat(((InputColumn) filterProjection.outputs().get(1)).index(), is(1));

        MergeNode localMerge = (MergeNode) iterator.next();
        assertThat(localMerge, instanceOf(MergeNode.class));
        assertThat(iterator.hasNext(), is(false));

        // topN projection
        //      outputs: name, count(*)
        TopNProjection topN = (TopNProjection) localMerge.projections().get(0);
        assertThat(((InputColumn) topN.outputs().get(0)).index(), is(0));
        assertThat(((InputColumn) topN.outputs().get(1)).index(), is(1));
    }

    @Test
    public void testGroupByHavingAndNoSelectListReOrderingWithLimit() throws Exception {
        Plan plan = plan("select name, count(*) from users group by name having count(*) > 1 limit 100");
        Iterator<PlanNode> iterator = plan.iterator();
        PlanNode collectNode = iterator.next();
        assertThat(collectNode, instanceOf(CollectNode.class));

        MergeNode mergeNode = (MergeNode) iterator.next(); // reducer

        // group projection
        //      outputs: name, count(*)
        // filter projection
        //      outputs: name, count(*)
        // topN projection
        //      outputs: name, count(*)

        Projection projection = mergeNode.projections().get(1);
        assertThat(projection, instanceOf(FilterProjection.class));
        FilterProjection filterProjection = (FilterProjection) projection;

        Symbol countArgument = filterProjection.query().arguments().get(0);
        assertThat(countArgument, instanceOf(InputColumn.class));
        assertThat(((InputColumn) countArgument).index(), is(1));  // pointing to second output from group projection

        // outputs: name, count(*)
        assertThat(((InputColumn) filterProjection.outputs().get(0)).index(), is(0));
        assertThat(((InputColumn) filterProjection.outputs().get(1)).index(), is(1));

        // outputs: name, count(*)
        TopNProjection topN = (TopNProjection) mergeNode.projections().get(2);
        assertThat(((InputColumn) topN.outputs().get(0)).index(), is(0));
        assertThat(((InputColumn) topN.outputs().get(1)).index(), is(1));


        MergeNode localMerge = (MergeNode) iterator.next();
        assertThat(localMerge, instanceOf(MergeNode.class));
        assertThat(iterator.hasNext(), is(false));

        // topN projection
        //      outputs: name, count(*)
        topN = (TopNProjection) localMerge.projections().get(0);
        assertThat(((InputColumn) topN.outputs().get(0)).index(), is(0));
        assertThat(((InputColumn) topN.outputs().get(1)).index(), is(1));
>>>>>>> 2a546c95
    }
}<|MERGE_RESOLUTION|>--- conflicted
+++ resolved
@@ -2,7 +2,6 @@
 
 import com.google.common.collect.ImmutableMap;
 import com.google.common.collect.ImmutableSet;
-import io.crate.metadata.PartitionName;
 import io.crate.analyze.Analysis;
 import io.crate.analyze.Analyzer;
 import io.crate.analyze.relations.PlannedAnalyzedRelation;
@@ -119,7 +118,7 @@
         protected void bindSchemas() {
             super.bindSchemas();
             SchemaInfo schemaInfo = mock(SchemaInfo.class);
-            TableIdent userTableIdent = new TableIdent(null, "users");
+            TableIdent userTableIdent = new TableIdent(ReferenceInfos.DEFAULT_SCHEMA_NAME, "users");
             TableInfo userTableInfo = TestingTableInfo.builder(userTableIdent, RowGranularity.DOC, shardRouting)
                     .add("name", DataTypes.STRING, null)
                     .add("id", DataTypes.LONG, null)
@@ -128,7 +127,7 @@
                     .clusteredBy("id")
                     .build();
             when(userTableInfo.schemaInfo().name()).thenReturn(ReferenceInfos.DEFAULT_SCHEMA_NAME);
-            TableIdent charactersTableIdent = new TableIdent(null, "characters");
+            TableIdent charactersTableIdent = new TableIdent(ReferenceInfos.DEFAULT_SCHEMA_NAME, "characters");
             TableInfo charactersTableInfo = TestingTableInfo.builder(charactersTableIdent, RowGranularity.DOC, shardRouting)
                     .add("name", DataTypes.STRING, null)
                     .add("id", DataTypes.STRING, null)
@@ -136,7 +135,7 @@
                     .clusteredBy("id")
                     .build();
             when(charactersTableInfo.schemaInfo().name()).thenReturn(ReferenceInfos.DEFAULT_SCHEMA_NAME);
-            TableIdent partedTableIdent = new TableIdent(null, "parted");
+            TableIdent partedTableIdent = new TableIdent(ReferenceInfos.DEFAULT_SCHEMA_NAME, "parted");
             TableInfo partedTableInfo = TestingTableInfo.builder(partedTableIdent, RowGranularity.DOC, partedRouting)
                     .add("name", DataTypes.STRING, null)
                     .add("id", DataTypes.STRING, null)
@@ -145,13 +144,13 @@
                             new PartitionName("parted", new ArrayList<BytesRef>(){{add(null);}}).stringValue(),
                             new PartitionName("parted", Arrays.asList(new BytesRef("0"))).stringValue(),
                             new PartitionName("parted", Arrays.asList(new BytesRef("123"))).stringValue()
-                            )
+                    )
                     .addPrimaryKey("id")
                     .addPrimaryKey("date")
                     .clusteredBy("id")
                     .build();
             when(partedTableInfo.schemaInfo().name()).thenReturn(ReferenceInfos.DEFAULT_SCHEMA_NAME);
-            TableIdent emptyPartedTableIdent = new TableIdent(null, "empty_parted");
+            TableIdent emptyPartedTableIdent = new TableIdent(ReferenceInfos.DEFAULT_SCHEMA_NAME, "empty_parted");
             TableInfo emptyPartedTableInfo = TestingTableInfo.builder(partedTableIdent, RowGranularity.DOC, shardRouting)
                     .add("name", DataTypes.STRING, null)
                     .add("id", DataTypes.STRING, null)
@@ -160,8 +159,7 @@
                     .addPrimaryKey("date")
                     .clusteredBy("id")
                     .build();
-<<<<<<< HEAD
-            TableIdent multiplePartitionedTableIdent= new TableIdent(null, "multi_parted");
+            TableIdent multiplePartitionedTableIdent= new TableIdent(ReferenceInfos.DEFAULT_SCHEMA_NAME, "multi_parted");
             TableInfo multiplePartitionedTableInfo = new TestingTableInfo.Builder(
                     multiplePartitionedTableIdent, RowGranularity.DOC, new Routing())
                     .add("id", DataTypes.INTEGER, null)
@@ -175,30 +173,20 @@
                             new PartitionName("multi_parted", Arrays.asList(new BytesRef("1395961200000"), new BytesRef("-100"))).stringValue(),
                             new PartitionName("multi_parted", Arrays.asList(null, new BytesRef("-100"))).stringValue())
                     .build();
-            when(emptyPartedTableInfo.schemaInfo().name()).thenReturn(DocSchemaInfo.NAME);
-=======
             when(emptyPartedTableInfo.schemaInfo().name()).thenReturn(ReferenceInfos.DEFAULT_SCHEMA_NAME);
->>>>>>> 2a546c95
             when(schemaInfo.getTableInfo(charactersTableIdent.name())).thenReturn(charactersTableInfo);
             when(schemaInfo.getTableInfo(userTableIdent.name())).thenReturn(userTableInfo);
             when(schemaInfo.getTableInfo(partedTableIdent.name())).thenReturn(partedTableInfo);
             when(schemaInfo.getTableInfo(emptyPartedTableIdent.name())).thenReturn(emptyPartedTableInfo);
-<<<<<<< HEAD
             when(schemaInfo.getTableInfo(multiplePartitionedTableIdent.name())).thenReturn(multiplePartitionedTableInfo);
-            schemaBinder.addBinding(DocSchemaInfo.NAME).toInstance(schemaInfo);
-=======
             schemaBinder.addBinding(ReferenceInfos.DEFAULT_SCHEMA_NAME).toInstance(schemaInfo);
->>>>>>> 2a546c95
             schemaBinder.addBinding(SysSchemaInfo.NAME).toInstance(mockSysSchemaInfo());
         }
 
         private SchemaInfo mockSysSchemaInfo() {
             SchemaInfo schemaInfo = mock(SchemaInfo.class);
             when(schemaInfo.name()).thenReturn(SysSchemaInfo.NAME);
-<<<<<<< HEAD
             when(schemaInfo.systemSchema()).thenReturn(true);
-=======
->>>>>>> 2a546c95
 
             TableInfo sysClusterTableInfo = TestingTableInfo.builder(
                     SysClusterTableInfo.IDENT,
@@ -206,38 +194,25 @@
                     // here we want a table with handlerSideRouting and DOC granularity.
                     RowGranularity.DOC,
                     SysClusterTableInfo.ROUTING
-<<<<<<< HEAD
-            ).schemaInfo(schemaInfo).add("name", DataTypes.STRING, null).build();
-=======
-            ).add("name", DataTypes.STRING, null).schemaInfo(schemaInfo).build();
->>>>>>> 2a546c95
+            ).schemaInfo(schemaInfo).add("name", DataTypes.STRING, null).schemaInfo(schemaInfo).build();
             when(schemaInfo.getTableInfo(sysClusterTableInfo.ident().name())).thenReturn(sysClusterTableInfo);
 
             TableInfo sysNodesTableInfo = TestingTableInfo.builder(
                     SysNodesTableInfo.IDENT,
                     RowGranularity.NODE,
                     nodesRouting)
-<<<<<<< HEAD
                     .schemaInfo(schemaInfo)
-                    .add("name", DataTypes.STRING, null).build();
-=======
                     .add("name", DataTypes.STRING, null).schemaInfo(schemaInfo).build();
->>>>>>> 2a546c95
+
             when(schemaInfo.getTableInfo(sysNodesTableInfo.ident().name())).thenReturn(sysNodesTableInfo);
 
             TableInfo sysShardsTableInfo = TestingTableInfo.builder(
                     SysShardsTableInfo.IDENT,
                     RowGranularity.SHARD,
-<<<<<<< HEAD
-                    nodesRouting)
-                    .schemaInfo(schemaInfo)
-                    .add("id", DataTypes.INTEGER, null)
-                    .add("table_name", DataTypes.STRING, null)
-                    .build();
-=======
                     nodesRouting
-            ).add("id", DataTypes.INTEGER, null).schemaInfo(schemaInfo).build();
->>>>>>> 2a546c95
+            ).add("id", DataTypes.INTEGER, null)
+             .add("table_name", DataTypes.STRING, null)
+             .schemaInfo(schemaInfo).build();
             when(schemaInfo.getTableInfo(sysShardsTableInfo.ident().name())).thenReturn(sysShardsTableInfo);
             when(schemaInfo.systemSchema()).thenReturn(true);
             return schemaInfo;
@@ -1211,7 +1186,7 @@
         assertThat(toCollect.get(0), isFunction("toLong"));
         assertThat(((Function) toCollect.get(0)).arguments().get(0), isReference("_doc.id"));
         assertThat((Reference) toCollect.get(1), equalTo(new Reference(new ReferenceInfo(
-            new ReferenceIdent(new TableIdent(null, "parted"), "date"), RowGranularity.PARTITION, DataTypes.TIMESTAMP))));
+            new ReferenceIdent(new TableIdent(ReferenceInfos.DEFAULT_SCHEMA_NAME, "parted"), "date"), RowGranularity.PARTITION, DataTypes.TIMESTAMP))));
     }
 
     @Test
@@ -1338,7 +1313,6 @@
         plan("select id from multi_parted order by obj['name']");
     }
 
-<<<<<<< HEAD
     @Test(expected = UnsupportedOperationException.class)
     public void testSelectOrderByPartitionedNestedColumnInFunction() throws Exception {
         plan("select id from multi_parted order by format('abc %s', obj['name'])");
@@ -1348,7 +1322,8 @@
     public void testQueryRequiresScalar() throws Exception {
         // only scalar functions are allowed on system tables because we have no lucene queries
         plan("select * from sys.shards where match(table_name, 'characters')");
-=======
+    }
+
     @Test
     public void testGroupByWithHavingAndLimit() throws Exception {
         Plan plan = plan("select count(*), name from users group by name having count(*) > 1 limit 100");
@@ -1515,6 +1490,5 @@
         topN = (TopNProjection) localMerge.projections().get(0);
         assertThat(((InputColumn) topN.outputs().get(0)).index(), is(0));
         assertThat(((InputColumn) topN.outputs().get(1)).index(), is(1));
->>>>>>> 2a546c95
     }
 }