--- conflicted
+++ resolved
@@ -2879,7 +2879,6 @@
     }
 
     @Test
-<<<<<<< HEAD
     public void testCreatePartitionedTableAndQueryMeta() throws Exception {
         execute("create table quotes (id integer, quote string, timestamp timestamp) " +
                 "partitioned by(timestamp) with (number_of_replicas=0)");
@@ -3238,7 +3237,7 @@
         assertEquals(0L, response.rowCount());
     }
 
-
+    @Test
     public void testGlobalAggregatePartitionedColumns() throws Exception {
         execute("create table parted (id integer, name string, date timestamp)" +
                 "partitioned by (date)");
@@ -3775,8 +3774,6 @@
 
 
     @Test
-=======
->>>>>>> f8431283
     public void testUpdateVersionHandling() throws Exception {
         execute("create table test (id int primary key, c int) with (number_of_replicas=0, refresh_interval=0)");
         execute("insert into test (id, c) values (1, 1)");
